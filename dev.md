# Work On Nebula

## Build the project

These steps are tested for Ubuntu LTS 18. Ubuntu 20.10
Other linux os or macos uses different package manager such as homebrew.

<<<<<<< HEAD
### Install CMake
Your system may not have new version of cmake required to build nebula.
Recommend building a version of cmake from source (take 3.18.1 as example):
1. wget https://cmake.org/files/v3.18/cmake-3.18.1.tar.gz
2. tar -xzvf cmake-3.18.1.tar.gz
3. cd cmake-3.18.1/
4. ./bootstrap
5. make -j$(nproc)
6. sudo make install
7. (Optional) sudo ln -s /usr/local/bin/cmake /usr/bin/cmake

### Install GCC-9
1. sudo apt-get update
2. sudo apt-get install -y gcc-9 g++-9
3. sudo update-alternatives --install /usr/bin/gcc gcc /usr/bin/gcc-9 800 --slave /usr/bin/g++ g++ /usr/bin/g++-9
4. sudo update-alternatives --install /usr/bin/gcc-ar gcc-ar /usr/bin/gcc-ar-9 800 --slave /usr/bin/gcc-nm gcc-nm /usr/bin/gcc-nm-9 (Ubuntu 20.10)
5. (Optional) check version: `gcc -v`


### Install CURL, UNWIND, IBERTY
1. sudo apt-get install -y libcurl4-gnutls-dev libunwind-dev libiberty-dev
2. sudo apt-get install -y gnutls-dev libgcrypt-dev libkrb5-dev libldap-dev
3. sudo apt-get install -y librtmp-dev libnghttp2-dev libpsl-dev
4. sudo apt-get install -y libutf8proc-dev

### Install DOUBLE-CONVERSION
1. git clone https://github.com/google/double-conversion.git
2. cd double-conversion
3. cmake -DBUILD_SHARED_LIBS=OFF . && make && sudo make install

### Install GFLAGS, GLOG, GTEST
1. sudo apt-get install -y libgflags-dev
2. git clone https://github.com/google/glog.git
3. cd glog && cmake . && make . && sudo make install
1. git clone https://github.com/google/googletest.git
2. mkdir googletest/build && cd googletest/build
3. cmake -DCMAKE_CXX_FLAGS=-fPIC -DCMAKE_C_FLAGS=-fPIC .. && make && sudo make install

### install MBEDTLS
1. git clone https://github.com/ARMmbed/mbedtls.git
2. mkdir mbedtls/build && cd mbedtls/build
3. cmake -DCMAKE_CXX_FLAGS=-fPIC -DCMAKE_C_FLAGS=-fPIC .. && make -j$(nproc)
4. sudo make install

### Install LIBEVENT
1. git clone https://github.com/libevent/libevent.git
2. cd libevent
3. cmake . && make -j$(nproc)
4. sudo make install

### Install FMT
1. git clone https://github.com/fmtlib/fmt.git
2. cd fmt
3. cmake . && make -j$(nproc)
4. sudo make install

### Install BOOST
1. sudo apt-get install -y libboost-dev

### Install compression libs
1. sudo apt-get install -y liblz4-dev
2. sudo apt-get install -y libzstd-dev
3. sudo apt-get install -y libsnappy-dev
4. sudo apt-get install -y liblzma-dev

### Install OpenSSL
1. git clone https://github.com/openssl/openssl.git
2. cd openssl && ./config && make -j$(nproc) && sudo make install

### Install Facebook Folly
1. git clone https://github.com/facebook/folly.git
2. cd folly && git checkout v2020.09.21.00
3. mkdir _build && cd _build && cmake -DFOLLY_HAVE_PREADV=OFF -DFOLLY_HAVE_PWRITEV=OFF .. && make -j$(nproc) && sudo make install

### Install gperftools
1. sudo apt-get install -y autoconf
2. git clone https://github.com/gperftools/gperftools.git
3. cd gperftools && ./autogen.sh && ./configure && sudo make install

### Install protobuf
1. git clone https://github.com/protocolbuffers/protobuf.git
2. cd protobuf && git submodule update --init --recursive && ./autogen.sh
3. ./configure && make -j$(nproc) && sudo make install && sudo ldconfig

=======
### Install dependencies and build
run build.sh for automate setup (All steps in the build.sh script also listed on the bottom of this page as well)
a little hiccup of this script is we still need to fix below issue manually, hopefully this manual step won't be required after a version upgrade
>>>>>>> aa6140c4
### fix grpc
A local change to solve the the build break (in `~/nebula/build`):
0. ensure `flatbuffers` and `grpc` downloaded by command `make flatbuffers && make grpc`
1. grpc/src/grpc/include/grpcpp/impl/codegen/byte_buffer.h
   move method to public grpc_byte_buffer* c_buffer() { return buffer_; }
2. flatbuffers/src/flatbuffers/include/flatbuffers/grpc.h
   use ByteBuffer as parameter type of Deserialize
     + static grpc::Status Deserialize(ByteBuffer *bb, flatbuffers::grpc::Message<T> *msg) {
     + grpc_byte_buffer* buffer = nullptr;
     + if (!bb || !(buffer = bb->c_buffer())) {
         return ::grpc::Status(::grpc::StatusCode::INTERNAL, "No payload");
       }
3. gettid() needs to be commmented in various .cc files when using latest glibc (Ubuntu 20.10)
4. run make roaring && make thrift (Ubuntu 20.10)

### run nebula
- sudo apt install cmdtest
After you build nebula successfully, you can run this script to run all services locally by `./run.sh`.

## Code Convention
### Style - use clang-format

- VS Code is the default IDE which has extension for clang-format to format our code
- install clang-format so that IDE can invoke the formatter automatically on saving.
- https://packagecontrol.io/packages/Clang%20Format
- On MacOS (npm install clang-format) and edit user-settings with below settings
- "clang-format.executable": "/absolute-path-to/clang-format"
- If you don't have npm on your mac, install node from here https://nodejs.org/en/download/

### Basic Code Convention

- All path are in lower case - single word preferred.
- All files follow camel naming convention.
- Every module has its own folder and its cmake file as {module}.cmake


## Perf Profiling
### Code profile C++ service running in a container 
1. Run perf to profile the running server inside docker container
    update> apt-get update
    install perf > apt-get install linux-tools-generic
    link perf > ln -fs /usr/lib/linux-tools/3.13.0-169-generic/perf /usr/bin/perf
    (version may differ depends on when it's running)
2. Find PID to attach
    list > docker ps
    enter > docker exec -ti service_server_1 /bin/bash
3. Attach perf to running server and issue slow query 
    attach > perf record -p <pid> -g
4. Failed to run perf due to permission? 
    try > https://blog.alicegoldfuss.com/enabling-perf-in-kubernetes/
    something like > docker run --cap-add SYS_ADMIN ...
5. Copy perf data from container to host
    copy > docker cp <containerId>:/perf.data /tmp/perf.data
6. View perf report (if no input, it will look for perf.data in current folder). 
    report > perf report -i /tmp/perf.data
7. To have readable report, make sure the binary has symbols in it.
    build with symbols > -g?
8. more tools can be found here http://euccas.github.io/blog/20170827/cpu-profiling-tools-on-linux.html
9. Use gperftools
   1.  clone source from github https://github.com/gperftools/gperftools.git
   2.  install the tool set on machine (tested on both mac and ubuntu)
       1.  ./autogen.sh
       2.  ./configure
       3.  sudo make install
   3.  use it in the app
       1.  make nebula with -DGPROF=1 using "gprof"
       2.  OR make nebula with -DPPROF=1 using "gperftools"
       3.  Run Node server separately from other images by removing "node" service from docker-compose.yaml
           1.  LD_PRELOAD=/usr/local/lib/libprofiler.so CPUPROFILE=/tmp/prof_ns.out CPUPROFILE_FREQUENCY=400 ./NodeServer
       4.  if using gperftools, run NodeServer like this "LD_PRELOAD=/usr/local/lib/libprofiler.so CPUPROFILE=/tmp/prof_ns5.out ./NodeServer"
           1.  A bit more info on using gperftools: https://gperftools.github.io/gperftools/cpuprofile.html
           2.  to see reports with graph, install grpahviz "sudo apt-get install graphviz gv"
           3.  then we can do "pprof --gv <bin> x.out"
           4.  We can also (more practical since difficult to config gv on linux) gen svg file and copy it to mac to open by browsers.
               1.  such as "pprof --svg NodeServer /tmp/prof_ns.out > prof.svg"
       5.  if using gprof, run NodeServer normally
   4.  To make perfiler to flush/write perf results out, we need the app to exit normally. Hence implemented a hook to shutdown first node.
       1.  http://dev-shawncao:8088/?api=nuclear

## Misc
### Docker images
Docker images are available here: https://hub.docker.com/search?q=caoxhua%2Fnebula&type=image
I published these images from a Ubuntu machine via these commands:
1. docker login (my account - check /etc/.docker/config.json to see if it manages docker repo for you, delete it)
2. docker tag nebula/envoy caoxhua/nebula.envoy && docker push caoxhua/nebula.envoy
3. docker tag nebula/web caoxhua/nebula.web && docker push caoxhua/nebula.web
4. docker tag nebula/server caoxhua/nebula.server && docker push caoxhua/nebula.server
5. docker tag nebula/node caoxhua/nebula.node && docker push caoxhua/nebula.node


### Run End to End Nebula On Macbook
After you can make a successful build on your macbook, run #1 in /build folder, and #2 in `/src/service/http/nebula`
1. Run `NodeServer` and `NebulaServer` in a terminal window: `./NodeServer & ./NebulaServer --CLS_CONF configs/cluster.yml &`
2. Run `Nebula Web` to serve UI and connect Nebula Engine: `NS_ADDR=localhost:9190 NODE_PORT=8088 node node.js &`
3. Open browser and hit `http://localhost:8088`s


### Service Discovery
There are many options we can use to build a generic interface for service discovery. 
However, we don't want to pull dependencies like `zookeeper` or `etcd` to maintain out of Nebula Service.
Even though they are really great tools, especially `etcd`, I love it. 

For Nebula Server - we need a metadata DB to persist all metadata snapshot to reflect Nebula runtime states.
At the same time, this metadata DB will be served as service registry through Nebula Web API interface. 
So we need 
- An embeded DB that managed by nebula server itself.
- Build home made service discovery story on top of this metadata DB. 

Based on this consideration, I chose leveldb as our internal meta store. We will add web API for service registry.


### Manual setup dev environment and build
### Install CMake
Your system may not have new version of cmake required to build nebula.
Recommend building a version of cmake from source (take 3.18.1 as example):
1. wget https://cmake.org/files/v3.18/cmake-3.18.1.tar.gz
2. tar -xzvf cmake-3.18.1.tar.gz
3. cd cmake-3.18.1/
4. ./bootstrap
5. make -j$(nproc)
6. sudo make install
7. (Optional) sudo ln -s /usr/local/bin/cmake /usr/bin/cmake

### Install GCC-9
1. sudo apt-get update
2. sudo apt-get install -y gcc-9 g++-9
3. sudo update-alternatives --install /usr/bin/gcc gcc /usr/bin/gcc-9 800 --slave /usr/bin/g++ g++ /usr/bin/g++-9
4. (Optional) check version: `gcc -v`


### Install CURL, UNWIND, IBERTY
1. sudo apt-get install -y libcurl4-gnutls-dev libunwind-dev libiberty-dev
2. sudo apt-get install -y gnutls-dev libgcrypt-dev libkrb5-dev libldap-dev
3. sudo apt-get install -y librtmp-dev libnghttp2-dev libpsl-dev
4. sudo apt-get install -y libutf8proc-dev

### Install DOUBLE-CONVERSION
1. git clone https://github.com/google/double-conversion.git
2. cd double-conversion
3. cmake -DBUILD_SHARED_LIBS=OFF . && make && sudo make install

### Install GFLAGS, GLOG, GTEST
1. sudo apt-get install -y libgflags-dev
2. git clone https://github.com/google/glog.git
3. cd glog && cmake . && make . && sudo make install
1. git clone https://github.com/google/googletest.git
2. mkdir googletest/build && cd googletest/build
3. cmake -DCMAKE_CXX_FLAGS=-fPIC -DCMAKE_C_FLAGS=-fPIC .. && make && sudo make install

### install MBEDTLS
1. git clone https://github.com/ARMmbed/mbedtls.git
2. cd mbedtls && mkdir build && cd build
3. cmake -DCMAKE_CXX_FLAGS=-fPIC -DCMAKE_C_FLAGS=-fPIC .. && make -j$(nproc)
4. sudo make install

### Install LIBEVENT
1. git clone https://github.com/libevent/libevent.git
2. cd libevent
3. cmake . && make -j$(nproc)
4. sudo make install

### Install FMT
1. git clone https://github.com/fmtlib/fmt.git
2. cd fmt
3. cmake . && make -j$(nproc)
4. sudo make install

### Install BOOST
1. sudo apt-get install -y libboost-dev

### Install compression libs
1. sudo apt-get install -y liblz4-dev
2. sudo apt-get install -y libzstd-dev
3. sudo apt-get install -y libsnappy-dev
4. sudo apt-get install -y liblzma-dev

### Install OpenSSL
1. git clone https://github.com/openssl/openssl.git
2. cd openssl && ./config && make -j$(nproc) && sudo make install

### Install Facebook Folly
1. git clone https://github.com/facebook/folly.git
2. cd folly && git checkout v2020.09.21.00
3. mkdir _build && cd _build && cmake -DFOLLY_HAVE_PREADV=OFF -DFOLLY_HAVE_PWRITEV=OFF .. && make -j$(nproc) && sudo make install

### Install gperftools
1. sudo apt-get install -y autoconf
2. git clone https://github.com/gperftools/gperftools.git
3. cd gperftools && ./autogen.sh && ./configure && sudo make install

### Install protobuf
1. git clone https://github.com/protocolbuffers/protobuf.git
2. cd protobuf && git submodule update --init --recursive && ./autogen.sh
3. ./configure && make -j$(nproc) && sudo make install && sudo ldconfig

### Install flex bison rapidjson-dev
1. sudo apt-get install -y rapidjson-dev
2. sudo apt-get install -y flex
3. sudo apt-get install -y bison

### fix grpc
A local change to solve the the build break (in `~/nebula/build`):
0. ensure `flatbuffers` and `grpc` downloaded by command `make flatbuffers && make grpc`
1. grpc/src/grpc/include/grpcpp/impl/codegen/byte_buffer.h
   move method to public grpc_byte_buffer* c_buffer() { return buffer_; }
2. flatbuffers/src/flatbuffers/include/flatbuffers/grpc.h
   use ByteBuffer as parameter type of Deserialize
     + static grpc::Status Deserialize(ByteBuffer *bb, flatbuffers::grpc::Message<T> *msg) {
     + grpc_byte_buffer* buffer = nullptr;
     + if (!bb || !(buffer = bb->c_buffer())) {
         return ::grpc::Status(::grpc::StatusCode::INTERNAL, "No payload");
       }

### build nebula
- mkdir build && cd build
- cmake ..
- make<|MERGE_RESOLUTION|>--- conflicted
+++ resolved
@@ -2,99 +2,13 @@
 
 ## Build the project
 
-These steps are tested for Ubuntu LTS 18. Ubuntu 20.10
+These steps are tested for Ubuntu LTS 18.
 Other linux os or macos uses different package manager such as homebrew.
 
-<<<<<<< HEAD
-### Install CMake
-Your system may not have new version of cmake required to build nebula.
-Recommend building a version of cmake from source (take 3.18.1 as example):
-1. wget https://cmake.org/files/v3.18/cmake-3.18.1.tar.gz
-2. tar -xzvf cmake-3.18.1.tar.gz
-3. cd cmake-3.18.1/
-4. ./bootstrap
-5. make -j$(nproc)
-6. sudo make install
-7. (Optional) sudo ln -s /usr/local/bin/cmake /usr/bin/cmake
-
-### Install GCC-9
-1. sudo apt-get update
-2. sudo apt-get install -y gcc-9 g++-9
-3. sudo update-alternatives --install /usr/bin/gcc gcc /usr/bin/gcc-9 800 --slave /usr/bin/g++ g++ /usr/bin/g++-9
-4. sudo update-alternatives --install /usr/bin/gcc-ar gcc-ar /usr/bin/gcc-ar-9 800 --slave /usr/bin/gcc-nm gcc-nm /usr/bin/gcc-nm-9 (Ubuntu 20.10)
-5. (Optional) check version: `gcc -v`
-
-
-### Install CURL, UNWIND, IBERTY
-1. sudo apt-get install -y libcurl4-gnutls-dev libunwind-dev libiberty-dev
-2. sudo apt-get install -y gnutls-dev libgcrypt-dev libkrb5-dev libldap-dev
-3. sudo apt-get install -y librtmp-dev libnghttp2-dev libpsl-dev
-4. sudo apt-get install -y libutf8proc-dev
-
-### Install DOUBLE-CONVERSION
-1. git clone https://github.com/google/double-conversion.git
-2. cd double-conversion
-3. cmake -DBUILD_SHARED_LIBS=OFF . && make && sudo make install
-
-### Install GFLAGS, GLOG, GTEST
-1. sudo apt-get install -y libgflags-dev
-2. git clone https://github.com/google/glog.git
-3. cd glog && cmake . && make . && sudo make install
-1. git clone https://github.com/google/googletest.git
-2. mkdir googletest/build && cd googletest/build
-3. cmake -DCMAKE_CXX_FLAGS=-fPIC -DCMAKE_C_FLAGS=-fPIC .. && make && sudo make install
-
-### install MBEDTLS
-1. git clone https://github.com/ARMmbed/mbedtls.git
-2. mkdir mbedtls/build && cd mbedtls/build
-3. cmake -DCMAKE_CXX_FLAGS=-fPIC -DCMAKE_C_FLAGS=-fPIC .. && make -j$(nproc)
-4. sudo make install
-
-### Install LIBEVENT
-1. git clone https://github.com/libevent/libevent.git
-2. cd libevent
-3. cmake . && make -j$(nproc)
-4. sudo make install
-
-### Install FMT
-1. git clone https://github.com/fmtlib/fmt.git
-2. cd fmt
-3. cmake . && make -j$(nproc)
-4. sudo make install
-
-### Install BOOST
-1. sudo apt-get install -y libboost-dev
-
-### Install compression libs
-1. sudo apt-get install -y liblz4-dev
-2. sudo apt-get install -y libzstd-dev
-3. sudo apt-get install -y libsnappy-dev
-4. sudo apt-get install -y liblzma-dev
-
-### Install OpenSSL
-1. git clone https://github.com/openssl/openssl.git
-2. cd openssl && ./config && make -j$(nproc) && sudo make install
-
-### Install Facebook Folly
-1. git clone https://github.com/facebook/folly.git
-2. cd folly && git checkout v2020.09.21.00
-3. mkdir _build && cd _build && cmake -DFOLLY_HAVE_PREADV=OFF -DFOLLY_HAVE_PWRITEV=OFF .. && make -j$(nproc) && sudo make install
-
-### Install gperftools
-1. sudo apt-get install -y autoconf
-2. git clone https://github.com/gperftools/gperftools.git
-3. cd gperftools && ./autogen.sh && ./configure && sudo make install
-
-### Install protobuf
-1. git clone https://github.com/protocolbuffers/protobuf.git
-2. cd protobuf && git submodule update --init --recursive && ./autogen.sh
-3. ./configure && make -j$(nproc) && sudo make install && sudo ldconfig
-
-=======
 ### Install dependencies and build
 run build.sh for automate setup (All steps in the build.sh script also listed on the bottom of this page as well)
 a little hiccup of this script is we still need to fix below issue manually, hopefully this manual step won't be required after a version upgrade
->>>>>>> aa6140c4
+
 ### fix grpc
 A local change to solve the the build break (in `~/nebula/build`):
 0. ensure `flatbuffers` and `grpc` downloaded by command `make flatbuffers && make grpc`
