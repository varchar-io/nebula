--- conflicted
+++ resolved
@@ -153,28 +153,16 @@
   const auto startChildPatternIndex = nebula::meta::childSize.at(childMarco) - 1;
   const auto sourceInfo = nebula::storage::parse(table->location);
 
-<<<<<<< HEAD
   auto fs = nebula::storage::makeFS(dsu::getProtocol(table->source), sourceInfo.host);
-=======
-  auto fs = nebula::storage::makeFS("s3", sourceInfo.host);
->>>>>>> 93f1d458
 
   for (long i = start; i >= 0; i--) {
     auto str = pathTemplate;
     const auto watermark = now - i * curUnitInSeconds;
-<<<<<<< HEAD
     const auto patternWithBracket = fmt::format("{{{0}}}", curPatternStr);
     const auto pos = pathTemplate.find(patternWithBracket);
 
     // check declared macro used
     N_ENSURE(pos != std::string::npos, "pattern not found");
-=======
-    const auto patternWithBracket = std::string("{") + curPatternStr + std::string("}");
-    const auto pos = pathTemplate.find(patternWithBracket);
-
-    // check declared macro used
-    CHECK(pos != std::string::npos);
->>>>>>> 93f1d458
 
     std::string timeFormat;
     switch (curr) {
@@ -210,11 +198,7 @@
 void SpecRepo::genSpecs4Roll(const std::string& version,
                              const TableSpecPtr& table,
                              std::vector<std::shared_ptr<IngestSpec>>& specs) noexcept {
-<<<<<<< HEAD
   if (dsu::isFileSystem(table->source)) {
-=======
-  if (table->source == DataSource::S3) {
->>>>>>> 93f1d458
     // parse location to get protocol, domain/bucket, path
     auto sourceInfo = nebula::storage::parse(table->location);
 
@@ -227,18 +211,10 @@
     // list all objects/files from given path
     // A roll spec will cover X days given table location of source data
     const auto now = Evidence::now();
-<<<<<<< HEAD
     const auto maxDays = table->max_seconds / Evidence::DAY_SECONDS + 1;
 
     // earliest time in second to process in ascending order
     long cutOffTime = now - table->max_seconds;
-=======
-    const auto maxDays = table->max_hr / 24 + 1;
-
-    // earliest time in second to process in ascending order
-    long cutOffTime = now - table->max_hr * nebula::meta::unitInSeconds.at(nebula::meta::PatternMacro::HOUR);
->>>>>>> 93f1d458
-
     // TODO(chenqin): don't support other macro other than dt=date/hr=hour/mi=minute/se=second yet.
     genPatternSpec(maxDays,
                    nebula::meta::PatternMacro::DATE,
@@ -251,13 +227,9 @@
                    specs);
     return;
   }
-<<<<<<< HEAD
 
   LOG(WARNING) << "file system not supported for now: "
                << DataSourceUtils::getProtocol(table->source);
-=======
-  LOG(WARNING) << "only s3 supported for now";
->>>>>>> 93f1d458
 }
 
 void genKafkaSpec(const std::string& version,
@@ -298,11 +270,7 @@
   }
 
   // set start time
-<<<<<<< HEAD
   const auto startMs = 1000 * (Evidence::unix_timestamp() - table->max_seconds);
-=======
-  const auto startMs = 1000 * (Evidence::unix_timestamp() - table->max_hr * nebula::meta::HOUR_SECONDS);
->>>>>>> 93f1d458
   auto segments = topic.segmentsByTimestamp(startMs, batch);
   convert(segments);
 }
